--- conflicted
+++ resolved
@@ -113,14 +113,10 @@
     - linux
   script:
     - source activate clinica_env_upgrade_dep
+    - export PATH="/home/gitlab-runner/dcm2nii":${PATH}
     - module load clinica.all
-<<<<<<< HEAD
-    - module load clinica/freesurfer/6.0.0
-    - export PATH="/home/gitlab-runner/dcm2nii":${PATH}
-=======
     - module unload clinica/freesurfer/5.3.0
     - module load clinica/freesurfer/6.0.0
->>>>>>> 5ce51219
     - cd test
     - ln -s /localdrive10TB/data/data_ci_linux_branch-upgrade_dep ./data
     - taskset -c 0-21 pytest --verbose --timeout=0 -n 6 -k run
