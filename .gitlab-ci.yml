# Continous Integration Script
# Clinica - ARAMIS
#

stages:
  - build
  - install
  - test
  - package 

    #variables:
    #  BIDS_TEST: "/localdrive10TB/data/gitlab-runner/BIDS_TEST"
    #  CAPS_TEST: "/localdrive10TB/data/gitlab-runner/CAPS_TEST"
    #  WD_TEST: "/localdrive10TB/data/gitlab-runner/WD_TEST"
    #  ENVIRONMENT_TEST: "/export/applications/clinica/Ubuntu14.04/dot_path"

variables:
    PIP_CACHE_DIR: "$CI_PROJECT_DIR/.cache"
    CLINICA_ENV_BRANCH: "clinica_env_$CI_COMMIT_REF_NAME"

cache:
  paths:
    - .cache/

before_script:
  - pwd
after_script:
  #  - conda env remove -y  --name clinica_env_upgrade_dep

build:mac:
  stage: build
  tags:
    - macOS
  script:
    # If the environment already exists or if it's changed
    # (by editing the environment.yml file), the environment
    # is recreated.
    - >
      if conda env list|grep -w "clinica_env_upgrade_dep"; then
        if git diff HEAD~ --name-only|grep environment.yml; then
          echo "REcreate environment clinica_env_upgrade_dep"
          conda env create --force --file environment.yml -n clinica_env_upgrade_dep
        fi;
      else
        echo "Create environment clinica_env_upgrade_dep"
        conda env create --force --file environment.yml -n clinica_env_upgrade_dep
      fi;

build:linux:
  stage: build
  tags:
    - linux
  script:
    # If the environment already exists or if it's changed
    # (by editing the environment.yml file), the environment
    # is recreated.
    - >
      if conda env list|grep -w "clinica_env_upgrade_dep"; then
        if git diff HEAD~ --name-only|grep environment.yml; then
          echo "REcreate environment clinica_env_upgrade_dep"
          conda env create --force --file environment.yml -n clinica_env_upgrade_dep
        fi;
      else
        echo "Create environment clinica_env_upgrade_dep"
        conda env create --force --file environment.yml -n clinica_env_upgrade_dep
      fi;

launch:mac:
  # Install python dependencies for  Clinica 
  stage: install 
  tags:
    - install
    - macOS
  script:
    - source activate clinica_env_upgrade_dep
    - pip install --ignore-installed .
    - eval "$(register-python-argcomplete clinica)"
    - clinica --help
    - source deactivate
  

launch:linux:
  # Install python dependencies for  Clinica 
  stage: install
  tags:
    - install
    - linux
  script:
    - source activate clinica_env_upgrade_dep
    - pip install --ignore-installed .
    - eval "$(register-python-argcomplete clinica)"
    - clinica --help
    - source deactivate

      
test:instantiate:mac:
  stage: test
  tags:
    - macOS
  script:
    - source activate clinica_env_upgrade_dep
    - module load clinica.all
    - cd test
    - ln -s /Volumes/builds/Clinica/data_ci_mac ./data
    - pytest --verbose -k 'test_instantiate'
    - module purge
    - source deactivate

  
test:instantiate:linux:
  stage: test
  tags:
    - linux
  script:
    - source activate clinica_env_upgrade_dep
    - export PATH="/home/gitlab-runner/dcm2nii":${PATH}
    - module load clinica.all
    - module unload clinica/freesurfer/5.3.0
    - module load clinica/freesurfer/6.0.0
    - cd test
    - ln -s /localdrive10TB/data/data_ci_linux_branch-upgrade_dep ./data
<<<<<<< HEAD
    - taskset -c 0-21 pytest --verbose --disable-warnings --timeout=0 -n 6 -k run
=======
    - taskset -c 0-21 pytest --verbose --timeout=0 -n 6 -k 'test_instantiate'
>>>>>>> ca3287b1
    - module purge
    - source deactivate


pkg:
  stage: package
  tags:
    - macOS
  script:
    - tar -cvzf --exclude='.gitignore' --exclude='.git' --exclude='.DS_Store' --exclude='.gitmodules' --exclude='.idea' --exclude='.vscode' --exclude='.gitlab-ci.yml' -f clinica-$CI_COMMIT_REF_NAME.tar.gz  ./*
  artifacts:
    name: "$CI_COMMIT_REF_NAME"
    paths:
      - clinica-$CI_COMMIT_REF_NAME.tar.gz
  only:
    - tags<|MERGE_RESOLUTION|>--- conflicted
+++ resolved
@@ -119,11 +119,7 @@
     - module load clinica/freesurfer/6.0.0
     - cd test
     - ln -s /localdrive10TB/data/data_ci_linux_branch-upgrade_dep ./data
-<<<<<<< HEAD
-    - taskset -c 0-21 pytest --verbose --disable-warnings --timeout=0 -n 6 -k run
-=======
-    - taskset -c 0-21 pytest --verbose --timeout=0 -n 6 -k 'test_instantiate'
->>>>>>> ca3287b1
+    - taskset -c 0-21 pytest --verbose --disable-warnings --timeout=0 -n 6 -k 'test_instantiate'
     - module purge
     - source deactivate
 
