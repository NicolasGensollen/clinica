# coding: utf8

import clinica.engine as ce


class fMRIPreprocessingCLI(ce.CmdParser):
    """
    """

    def define_name(self):
        """Define the sub-command name to run this pipelines.
        """
        self._name = 'fmri-preprocessing'

    def define_description(self):
        """Define a description of this pipeline.
        """
        self._description = 'Preprocessing of raw fMRI datasets:\nhttp://clinica.run/doc/Pipelines/fMRI_Preprocessing/'

    def define_options(self):
        """Define the sub-command arguments
        """

        from clinica.engine.cmdparser import PIPELINE_CATEGORIES

        clinica_comp = self._args.add_argument_group(
                PIPELINE_CATEGORIES['CLINICA_COMPULSORY'])
        clinica_comp.add_argument("bids_directory",
                                help='Path to the BIDS directory.')
        clinica_comp.add_argument("caps_directory",
                                help='Path to the CAPS directory.')

        clinica_opt = self._args.add_argument_group(
                PIPELINE_CATEGORIES['CLINICA_OPTIONAL'])
        clinica_opt.add_argument("-tsv", "--subjects_sessions_tsv",
                                help='TSV file containing a list of subjects with their sessions.')
        clinica_opt.add_argument("-wd", "--working_directory",
                                help='Temporary directory to store pipelines intermediate results.')
        clinica_opt.add_argument("-np", "--n_procs", type=int,
                                help='Number of processors to run in parallel.')
        clinica_opt.add_argument("-sl", "--slurm", action='store_true',
                                help='Run the pipelines using SLURM.')
        clinica_opt.add_argument("-sa", "--sbatch_args",
                                help='SLURM\'s sbatch tool arguments.')

        optional = self._args.add_argument_group(
                PIPELINE_CATEGORIES['OPTIONAL'])
        optional.add_argument("-fwhm", "--full_width_at_half_maximum",
                                nargs=3, type=int, default=[8, 8, 8],
                                help="Size of the fwhm filter in milimeters to smooth the image.")
        optional.add_argument("-t1s", "--t1_native_space", action='store_true',
                                help="Also return images in T1 native space.")
        optional.add_argument("-fsbm", "--freesurfer_brain_mask",
                                action='store_true',
                                help="Use FreeSurfer's pre-computed brain mask.")
        optional.add_argument("-u", "--unwarping",
                                action='store_true',
                                help="Add SPM's Unwarping to the Realign step.")

    def run_command(self, args):
        """
        """

<<<<<<< HEAD
        from clinica.pipelines.fmri_preprocessing.fmri_preprocessing_pipeline import fMRIPreprocessing
=======
        from .fmri_preprocessing_pipeline import fMRIPreprocessing
>>>>>>> 542e9059

        pipeline = fMRIPreprocessing(bids_directory=self.absolute_path(args.bids_directory),
                                     caps_directory=self.absolute_path(args.caps_directory),
                                     tsv_file=self.absolute_path(args.subjects_sessions_tsv))
        pipeline.parameters = {
            'full_width_at_half_maximum' : args.full_width_at_half_maximum,
            't1_native_space'            : args.t1_native_space,
            'freesurfer_brain_mask'      : args.freesurfer_brain_mask,
            'unwarping'                  : args.unwarping
        }
        pipeline.base_dir = self.absolute_path(args.working_directory)
        if args.n_procs:
            pipeline.run(plugin='MultiProc', plugin_args={'n_procs': args.n_procs})
        elif args.slurm:
            pipeline.run(plugin='SLURMGraph', plugin_args={
                'dont_resubmit_completed_jobs': True, 'sbatch_args':
                    args.sbatch_args})
        else:
            pipeline.run()<|MERGE_RESOLUTION|>--- conflicted
+++ resolved
@@ -61,11 +61,7 @@
         """
         """
 
-<<<<<<< HEAD
         from clinica.pipelines.fmri_preprocessing.fmri_preprocessing_pipeline import fMRIPreprocessing
-=======
-        from .fmri_preprocessing_pipeline import fMRIPreprocessing
->>>>>>> 542e9059
 
         pipeline = fMRIPreprocessing(bids_directory=self.absolute_path(args.bids_directory),
                                      caps_directory=self.absolute_path(args.caps_directory),
