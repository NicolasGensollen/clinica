--- conflicted
+++ resolved
@@ -153,18 +153,6 @@
                                      imports=['import os', 'import errno']))
         tsvmapnode.inputs.output_dir = self.caps_directory
 
-        # Node to create the log file doing the first step quality check
-<<<<<<< HEAD
-#        lognode = npe.Node(name='lognode',
-#                           interface=nutil.Function(
-#                               input_names=['subject_list', 'session_list', 'subject_id', 'output_dir'],
-#                               output_names=[],
-#                               function=utils.log_summary))
-#        lognode.inputs.output_dir = self.caps_directory
-
-        # Node to create the log file doing the first step quality check
-=======
->>>>>>> 12aeae80
         print_begin_message = npe.MapNode(
             interface=nutil.Function(
                 input_names=['subject_id'],
