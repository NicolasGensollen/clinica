--- conflicted
+++ resolved
@@ -351,7 +351,6 @@
     pipeline.build()
 
 
-<<<<<<< HEAD
 def test_instantiate_T1Linear():
     from os.path import dirname, join, abspath
     from clinica.pipelines.t1_linear.t1_linear_pipeline import T1Linear
@@ -364,7 +363,9 @@
         caps_directory=join(root, 'in', 'caps'),
         tsv_file=join(root, 'in', 'subjects.tsv'),
     )
-=======
+    pipeline.build()
+
+
 def test_instantiate_StatisticsVolume():
     from os.path import dirname, join, abspath
     from clinica.pipelines.statistics_volume.statistics_volume_pipeline import StatisticsVolume
@@ -411,5 +412,4 @@
     pipeline = StatisticsVolumeCorrection(
         caps_directory=join(root, 'in', 'caps'),
         parameters=parameters)
->>>>>>> 23629d47
     pipeline.build()